--- conflicted
+++ resolved
@@ -161,23 +161,14 @@
 #
 abs_native_install_dir="${base_us_dir}/${native_install_dir}"
 
-<<<<<<< HEAD
 # $0 may already be absolute:
 if [ "$0" = /* ]; then
 	log_dir="$(dirname $0)"
 else
-	log_dor="$(pwd)"
+	log_dir="$(pwd)"
 fi
 
 log_file="${log_dir}/$(basename $0).log"
-=======
-# Permissions not appropriate yet, will be moved later in case of success:
-# So in the selected directory, as 'deploy-us-web-native-build.sh.log':
-#log_file="${base_us_dir}/$(basename $0).log"
-
-# So in the current directory, as 'deploy-us-web-native-build.sh.log':
-log_file="$(pwd)/$(basename $0).log"
->>>>>>> c162c0cc
 
 
 echo "Writing in log file '${log_file}'."
@@ -309,20 +300,8 @@
 	display_and_log "Getting the relevant repositories (as $(id -un)):"
 
 
-<<<<<<< HEAD
-	display_and_log " - cloning jsx"
-
-	if ! ${git} clone ${clone_opts} https://github.com/talentdeficit/jsx.git; then
-
-		echo " Error, unable to obtain jsx." 1>&2
-		exit 22
-
-	fi
-
-=======
 	# First US-Web itself, so that any _checkouts directory can be created
 	# afterwards:
->>>>>>> c162c0cc
 
 	display_and_log " - cloning US-Web"
 
@@ -904,13 +883,6 @@
 	# We do not declare the need for JSON support at this point, as this would
 	# lead to the Myriad-based lookup of a proper jsx install - whereas it is
 	# not available yet (it will actually be triggered by this make target):
-<<<<<<< HEAD
-	#
-	#if ! ${make} all-rebar3 ${ceylan_opts} USE_JSON=false USE_SHOTGUN=false 1>>"${log_file}"; then
-	#	echo " Error, the build of LEEC failed." 1>&2
-	#	exit 66
-	#fi
-=======
 
 	# With rebar3, now yields: '===> {missing_module,app_facilities}':
 	#if ! ${make} all-rebar3 ${ceylan_opts} USE_JSON=false USE_SHOTGUN=false 1>>"${log_file}"; then
@@ -920,7 +892,6 @@
 		echo " Error, the build of LEEC failed." 1>&2
 		exit 66
 	fi
->>>>>>> c162c0cc
 	cd ..
 
 	# We used to create a symlink to the jsx installed with LEEC, so that US-Web
@@ -952,12 +923,8 @@
 	# required installing cowboy by ourselves):
 	#
 	display_and_log " - building US-Web"
-<<<<<<< HEAD
-	cd us_web && mkdir ${checkout_dir} && cd ${checkout_dir} && ln -s ../../jsx && ln -s ../../myriad && ln -s ../../wooper && ln -s ../../traces && ln -s ../../us_common && ln -s ../../leec && ln -s ../../cowboy && cd ..
-=======
 
 	cd us_web && mkdir ${checkout_dir} && cd ${checkout_dir} && ln -s ../../myriad && ln -s ../../wooper && ln -s ../../traces && ln -s ../../us_common && ln -s ../../leec && ln -s ../../cowboy && ln -s ../../jsx && cd ..
->>>>>>> c162c0cc
 
 	# Our build; uses Ceylan's sibling trees:
 	if ! ${make} all ${ceylan_opts} 1>>"${log_file}"; then
