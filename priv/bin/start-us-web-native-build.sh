#!/bin/sh

# Starts a US-Web instance, to be run as a native build (on the current host).

# Script possibly:
# - placed in /usr/local/bin of a gateway
# - run from systemctl, as root, as:
# 'systemctl start us-web-as-native-build.service'
#
# (hence to be triggered by /etc/systemd/system/us-web-as-native-build.service)
#
# Note: if run through systemd, all outputs of this script (standard and error
# ones) are automatically redirected by systemd to its journal.
#
# To consult them, use:
#   $ journalctl --pager-end --unit=us-web-as-native-build.service

# See also:
#  - deploy-us-web-native-build.sh
#  - stop-us-web-native-build.sh
#  - start-universal-server.sh
#  - kill-us-web.sh: to ensure, for a proper testing, that no previous instance
#    lingers



usage="Usage: $(basename $0) [US_CONF_DIR]: starts a US-Web server, to run as a native build, based on a US configuration directory specified on the command-line (which must end by a 'universal-server' directory), otherwise found through the default US search paths.

The US-Web installation itself will be looked up relatively to this script, otherwise in the standard path applied by our deploy-us-web-native-build.sh script.

Example: '$0 /opt/test/universal-server' is to read /opt/test/universal-server/us.config."


if [ "$1" = "-h" ] || [ "$1" = "--help" ]; then

	echo "${usage}"

	exit 0

fi


if [ ! $(id -u) -eq 0 ]; then

	# As operations like chown will have to be performed:
	echo "  Error, this script must be run as root.
${usage}" 1>&2
	exit 5

fi


# Either this script is called during development, directly from within a US-Web
# installation, in which case this installation shall be used, or (typically if
# called through systemd) the standard US-Web base directory shall be targeted:
#
this_script_dir="$(dirname $0)"

# Possibly:
local_us_web_install_root="${this_script_dir}/../.."

# Checks based on the 'priv' subdirectory for an increased reliability:
if [ -d "${local_us_web_install_root}/priv" ]; then

	us_web_install_root="$(realpath ${local_us_web_install_root})"
	echo "Selecting US-Web development native build in clone-local '${us_web_install_root}'."

else

	# The location enforced by deploy-us-web-native-build.sh:
	us_web_install_root="/opt/universal-server/us_web-native/us_web"
	echo "Selecting US-Web native build in standard server location '${us_web_install_root}'."

	if [ ! -d "${us_web_install_root}/priv" ]; then

		echo "  Error, no valid US-Web native build found, neither locally (as '$(realpath ${local_us_web_install_root})') nor at the '${us_web_install_root}' standard server location." 1>&2

		exit 15

	fi

fi


<<<<<<< HEAD
=======
usage="Usage: $(basename $0) [US_CONF_DIR]: starts a US-Web server, to run as a native build, based on a US configuration directory specified on the command-line (note that the final directory of this path must be 'universal-server'), otherwise found through the default US search paths. The US-Web installation itself will be looked up in '${us_web_install_root}'."


if [ "$1" = "-h" ] || [ "$1" = "--help" ]; then

	echo "${usage}"

	exit 0

fi


if [ ! $(id -u) -eq 0 ]; then

	# As operations like chown will have to be performed:
	echo "  Error, this script must be run as root.
${usage}" 1>&2
	exit 5

fi

>>>>>>> a4c4448c

# XDG_CONFIG_DIRS defined, so that the US server as well can look it up (not
# only these scripts):
#
# (avoiding empty path in list)
#
if [ -n "${XDG_CONFIG_DIRS}" ]; then

	xdg_cfg_dirs="${XDG_CONFIG_DIRS}:/etc/xdg"

else

	xdg_cfg_dirs="/etc/xdg"

fi


maybe_us_config_dir="$1"

if [ -n "${maybe_us_config_dir}" ]; then

	case "${maybe_us_config_dir}" in

		/*)
			# Already absolute, OK:
			echo "Using specified absolute directory '${maybe_us_config_dir}'."
			;;
		*)
			# Relative, to be made absolute:
			maybe_us_config_dir="$(pwd)/${maybe_us_config_dir}"
			echo "Transformed specified relative directory in '${maybe_us_config_dir}' absolute one."
			;;
	esac

	if [ ! -d "${maybe_us_config_dir}" ]; then

		echo "  Error, the specified US configuration directory, '${maybe_us_config_dir}', does not exist." 1>&2

		exit 20

	fi

	# Better for messages output:
	maybe_us_config_dir="$(realpath ${maybe_us_config_dir})"

	# As a 'universal-server/us.config' suffix will be added to each candidate
	# configuration directory, we remove the last directory:
	#
	candidate_dir="$(dirname ${maybe_us_config_dir})"

	xdg_cfg_dirs="${candidate_dir}:${xdg_cfg_dirs}"

fi

#echo "xdg_cfg_dirs = ${xdg_cfg_dirs}"


#echo "Starting US-Web, to run as a native build with following user: $(id)"

# We need first to locate the us-web-common.sh script:

# Location expected also by us-common.sh afterwards:
<<<<<<< HEAD
cd "${us_web_install_root}" || exit 16
=======
cd "${us_web_install_root}" || exit 1
>>>>>>> a4c4448c

# As expected by us-web-common.sh for the VM logs:
log_dir="${us_web_install_root}/log"
if [ ! -d "${log_dir}" ]; then

	mkdir "${log_dir}"

fi

# Will source in turn us-common.sh:
us_web_common_script_name="us-web-common.sh"
us_web_common_script="priv/bin/${us_web_common_script_name}"

if [ ! -f "${us_web_common_script}" ]; then

	echo "  Error, unable to find ${us_web_common_script_name} script (not found as '${us_web_common_script}', while being in '$(pwd)')." 1>&2
	exit 35

fi


# Hints for the helper scripts:
export us_launch_type="native"

echo "Sourcing '${us_web_common_script}' from $(pwd)."
. "${us_web_common_script}" #1>/dev/null


# We expect a pre-installed US configuration file to exist:
#echo "Reading US configuration file:"
read_us_config_file "${maybe_us_config_dir}" #1>/dev/null

read_us_web_config_file #1>/dev/null

secure_authbind

prepare_us_web_launch

<<<<<<< HEAD
cd src || exit 17
=======
# From us_web:
cd src || exit 2
>>>>>>> a4c4448c


#echo "epmd_make_opt=${epmd_make_opt}"

# Launching explicitly a properly-condigured EPMD for US-Web (preferably from
# the current weakly-privileged user):
#
# (note that a former instance of EPMD may wrongly report that a node with the
# target name is still running, whereas no Erlang VM even exists)
#
make -s launch-epmd ${epmd_make_opt} || exit 18


if [ -n "${erl_epmd_port}" ]; then
	epmd_start_msg="configured EPMD port ${erl_epmd_port}"
else
	epmd_start_msg="default US-Web port ${default_us_web_epmd_port}"
fi


echo
echo " -- Starting US-Web natively-built application as user '${us_web_username}', on ${epmd_start_msg}, VM log expected in '${us_web_vm_log_dir}/erlang.log.1'..."


# A correct way of passing environment variables (despite a sudo and an
# authbind) proved finally to specify them prior to authbind, like in:
#
# '[...] XDG_CONFIG_DIRS="${xdg_cfg_dirs}" ${authbind} --deep make -s
# us_web_exec_service [...]'
#
# Indeed, with:
#
#  - '[...] ${authbind} --deep make -s us_web_exec_service
#    XDG_CONFIG_DIRS="${xdg_cfg_dirs}" [...]', XDG_CONFIG_DIRS was not set
#
#  - '[...] ${authbind} --deep XDG_CONFIG_DIRS="${xdg_cfg_dirs}" make -s
#  us_web_exec_service [...]', XDG_CONFIG_DIRS was interpreted as a
#  (non-existing) file


# Previously the '--depth' authbind option was used, and apparently a depth of 6
# was sufficient; but there is little interest in taking such risks.

#echo Starting US-Web with: /bin/sudo -u ${us_web_username} XDG_CONFIG_DIRS="${xdg_cfg_dirs}" VM_LOG_DIR="${us_web_vm_log_dir}" US_APP_BASE_DIR="${US_APP_BASE_DIR}" US_WEB_APP_BASE_DIR="${US_WEB_APP_BASE_DIR}" ${authbind} --deep make -s us_web_exec_service ${cookie_env} ${epmd_make_opt}

/bin/sudo -u ${us_web_username} XDG_CONFIG_DIRS="${xdg_cfg_dirs}" VM_LOG_DIR="${us_web_vm_log_dir}" US_APP_BASE_DIR="${US_APP_BASE_DIR}" US_WEB_APP_BASE_DIR="${US_WEB_APP_BASE_DIR}" ${authbind} --deep make -s us_web_exec_service ${cookie_env} ${epmd_make_opt}

res=$?

# If a launch time-out keeps on progressing, this might be the sign that a
# previous US-Web instance is running.

if [ ${res} -eq 0 ]; then

	# Unfortunately may still be a failure (e.g. if a VM with the same name was
	# already running, start failed, not to be reported as a success)

	echo "  (authbind success reported)"

	# If wanting to check or have more details:
	inspect_us_web_log

	# Not wanting to diagnose too soon, otherwise we might return a failure code
	# and trigger the brutal killing by systemd of an otherwise working us_web:
	#
	sleep 4

	# Better diagnosis than the previous res code:
	#
	# (only renamed once construction is mostly finished; trace_file supposedly
	# inherited from us-web-common.sh)
	#
	if [ -f "${trace_file}" ]; then

		echo "  (success assumed, as '${trace_file}' found)"
		exit 0

	else

		# For some unknown reason, if the start fails (e.g. because a web root
		# does not exist), this script will exit quickly, as expected, yet
		# 'systemctl start' will wait for a long time (most probably because of
		# a time-out).
		#
		echo "  (failure assumed, as '${trace_file}' not found)"
		exit 100

	fi

else

	echo "  Error: authbind failure reported (code '$res')" 1>&2
	echo

	inspect_us_web_log

	exit ${res}

fi<|MERGE_RESOLUTION|>--- conflicted
+++ resolved
@@ -81,31 +81,6 @@
 
 fi
 
-
-<<<<<<< HEAD
-=======
-usage="Usage: $(basename $0) [US_CONF_DIR]: starts a US-Web server, to run as a native build, based on a US configuration directory specified on the command-line (note that the final directory of this path must be 'universal-server'), otherwise found through the default US search paths. The US-Web installation itself will be looked up in '${us_web_install_root}'."
-
-
-if [ "$1" = "-h" ] || [ "$1" = "--help" ]; then
-
-	echo "${usage}"
-
-	exit 0
-
-fi
-
-
-if [ ! $(id -u) -eq 0 ]; then
-
-	# As operations like chown will have to be performed:
-	echo "  Error, this script must be run as root.
-${usage}" 1>&2
-	exit 5
-
-fi
-
->>>>>>> a4c4448c
 
 # XDG_CONFIG_DIRS defined, so that the US server as well can look it up (not
 # only these scripts):
@@ -168,11 +143,7 @@
 # We need first to locate the us-web-common.sh script:
 
 # Location expected also by us-common.sh afterwards:
-<<<<<<< HEAD
 cd "${us_web_install_root}" || exit 16
-=======
-cd "${us_web_install_root}" || exit 1
->>>>>>> a4c4448c
 
 # As expected by us-web-common.sh for the VM logs:
 log_dir="${us_web_install_root}/log"
@@ -211,12 +182,7 @@
 
 prepare_us_web_launch
 
-<<<<<<< HEAD
 cd src || exit 17
-=======
-# From us_web:
-cd src || exit 2
->>>>>>> a4c4448c
 
 
 #echo "epmd_make_opt=${epmd_make_opt}"
