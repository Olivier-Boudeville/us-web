% Copyright (C) 2020-2024 Olivier Boudeville
%
% This file belongs to the US-Web project, a part of the Universal Server
% framework.
%
% This program is free software: you can redistribute it and/or modify it under
% the terms of the GNU Affero General Public License as published by the Free
% Software Foundation, either version 3 of the License, or (at your option) any
% later version.
%
% This program is distributed in the hope that it will be useful, but WITHOUT
% ANY WARRANTY; without even the implied warranty of MERCHANTABILITY or FITNESS
% FOR A PARTICULAR PURPOSE. See the GNU Affero General Public License for more
% details.
%
% You should have received a copy of the GNU Affero General Public License along
% with this program. If not, see <http://www.gnu.org/licenses/>.
%
% Author: Olivier Boudeville [olivier (dot) boudeville (at) esperide (dot) com]
% Creation date: Sunday, January 19, 2020.

-module(us_web_monitor_app).
<<<<<<< HEAD

-moduledoc """
Actual US-Web monitoring logic.

Typically called through the us_web/priv/bin/monitor-us-web.sh script.
""".
=======
>>>>>>> 4da55a6c

-moduledoc """
Actual US-Web **trace monitoring logic**, as a (Myriad) application.

<<<<<<< HEAD
=======
Typically called through the us_web/priv/bin/monitor-us-web.sh script.
>>>>>>> 4da55a6c

Designed to monitor a US-Web instance typically from any remote host able to
connect to the VM hosting that instance.
""".


-export([ exec/0 ]).


% For update_code_path_for_myriad/0 and all:
-include_lib("myriad/include/myriad_script_include.hrl").

% For trace_aggregator_name:
-include_lib("traces/include/class_TraceAggregator.hrl").



<<<<<<< HEAD
-doc "Runs the app.".
=======
-doc "Runs this monitoring app.".
>>>>>>> 4da55a6c
-spec exec() -> no_return().
exec() ->

	% No app_start here, hence we need the following (see
	% traces_for_apps:app_start/2 for a detailed explanation):
	%
	erlang:process_flag( trap_exit, false ),

	% First, enable all possible helper code (hence to be done first of all):
	update_code_path_for_myriad_from_module(),

	% Allows to support both OTP conventions and ad hoc, automatic ones:
	wooper_utils:start_for_app(),

	CfgFilePath = init_from_command_line(),

	Cfg = file_utils:read_terms( CfgFilePath ),

	%trace_utils:debug_fmt( "Read configuration from '~ts': ~p",
	%                       [ CfgFilePath, Cfg ] ),

	[ MainTargetNodeName, UserTargetNodeName ] = get_target_node_names( Cfg ),

<<<<<<< HEAD
	app_facilities:display( "Connecting to node '~ts'.", [ TargetNodeName ] ),

	net_adm:ping( TargetNodeName ) =:= pong orelse
		begin

			trace_utils:error_fmt( "Unable to connect to '~ts'. Is this node "
								   "really running?", [ TargetNodeName ] ),
=======
	app_facilities:display( "Trying to connect to US-Web node '~ts'.",
							[ MainTargetNodeName ] ),

	net_adm:ping( MainTargetNodeName ) =:= pong orelse
		begin
			trace_utils:warning_fmt( "Unable to connect to a target main "
				"node '~ts'; trying an alternate one, based on "
				"user name: '~ts'.",
				[ MainTargetNodeName, UserTargetNodeName ] ),

			net_adm:ping( UserTargetNodeName ) =:= pong orelse
				begin
					trace_utils:error_fmt( "Unable to connect to either node "
						"names, the main one ('~ts') or the user one ('~ts')."
						"~nIf the target node is really running and is named "
						"like either of the two, check that the cookies match "
						"and, finally, that no firewall is in the way "
						"(e.g. a server may filter the EPMD port of interest).",
						[ MainTargetNodeName, UserTargetNodeName ] ),

					throw( { unable_to_connect_to,
							 { MainTargetNodeName, UserTargetNodeName } } )
>>>>>>> 4da55a6c

			end

		end,

	% Otherwise the remote node could not be known before use:
	global:sync(),

	%app_facilities:display( "Globally registered names: ~w.",
	%                        [ global:registered_names() ] ),

	AggregatorName = ?trace_aggregator_name,

	%app_facilities:display( "Looking up aggregator by name: ~ts.",
	%                        [ AggregatorName ] ),

	% The trace aggregator is expected to run in the target node, but to be
	% registered there only locally, to avoid clashing with any other
	% aggregator:
	%
	AggregatorPid = naming_utils:get_locally_registered_pid_for(
		AggregatorName, MainTargetNodeName ),

	app_facilities:display( "Creating now a local trace listener." ),

	TraceListenerPid = case get_tcp_port_range( Cfg ) of

		undefined ->
			class_TraceListener:synchronous_new_link( AggregatorPid,
				_CloseListenerPid=self() );

		{ MinTCPPort, MaxTCPPort } ->
			class_TraceListener:synchronous_new_link( AggregatorPid,
				MinTCPPort, MaxTCPPort, _CloseListenerPid=self() )

	end,

	app_facilities:display( "Waiting for the trace listener to be closed." ),

	receive

		{ trace_listening_finished, TraceListenerPid } ->
			app_facilities:display( "Trace listener closed." )

	end,

	% ?app_stop should not be used here as its wait_for_any_trace_supervisor
	% macro would wait for a non-launched supervisor.
	%
	% ?app_stop_without_waiting_for_trace_supervisor() is not used either, as
	% no aggregator was started from that test.
	%
	app_facilities:finished().



-doc "Initialises this application from the command line.".
init_from_command_line() ->

	% To force options for testing:
	%ArgTable = cmd_line_utils:generate_argument_table( "--help" ),

	ArgTable = cmd_line_utils:get_argument_table(),

	%trace_utils:debug_fmt( "Argument table: ~ts",
	%                       [ list_table:to_string( ArgTable ) ] ),

	% Argument expected to be set by the caller script:
	{ CfgFilePath, ConfigShrunkTable } =
			case list_table:extract_entry_if_existing( '-config-file',
													   ArgTable ) of

		false ->
			throw( no_configuration_file_set );

		{ [ [ CfgPath ] ], CfgShrunkTable } ->
			case file_utils:is_existing_file_or_link( CfgPath ) of

				true ->
					{ CfgPath, CfgShrunkTable };

				false ->
					throw( { configuration_file_not_found, CfgPath } )

			end;

		{ OtherCfgArg, _CfgTable } ->
			throw( { unexpected_configuration_argument, OtherCfgArg } )


	end,

	%trace_utils:debug_fmt( "Configuration file: '~ts'.", [ CfgFilePath ] ),

	% Argument also expected to be set by the caller script:
	{ RemoteCookie, CookieShrunkTable } =
			case list_table:extract_entry_if_existing( '-target-cookie',
													   ConfigShrunkTable ) of

		false ->
			throw( no_target_cookie_set );

		{ [ [ Cookie ] ], CookShrunkTable } ->
			{ text_utils:string_to_atom( Cookie ), CookShrunkTable };

		{ OtherCookieArg, _CookTable } ->
			throw( { unexpected_cookie_argument, OtherCookieArg } )

	end,

<<<<<<< HEAD
	trace_utils:trace_fmt( "Setting remote cookie: '~ts'.", [ RemoteCookie ] ),

	net_utils:set_cookie( RemoteCookie ),

=======
	trace_utils:debug_fmt( "Setting remote cookie: '~ts'.", [ RemoteCookie ] ),

	net_utils:set_cookie( RemoteCookie ),

	%trace_utils:debug_fmt( "Remaining arguments: ~ts",
	%   [ shell_utils:argument_table_to_string( CookieShrunkTable ) ] ),

>>>>>>> 4da55a6c
	list_table:is_empty( CookieShrunkTable ) orelse
		throw( { unexpected_arguments,
				 list_table:enumerate( CookieShrunkTable ) } ),

	CfgFilePath.



<<<<<<< HEAD
-doc "Returns the target node name.".
get_target_node_name( Cfg ) ->

	RemoteHostname = list_table:get_value( us_web_hostname, Cfg ),

	%trace_utils:trace_fmt( "Remote host: '~ts'.", [ RemoteHostname ] ),
=======
-doc """
Returns the possible node names (main or user-based one) corresponding to the
target server US-Web instance.

Two names are considered, as two approaches can be used to launch US-Web nodes.
""".
get_target_node_names( Cfg ) ->

	RemoteHostname = list_table:get_value( us_web_hostname, Cfg ),

	%trace_utils:debug_fmt( "Remote host: '~ts'.", [ RemoteHostname ] ),
>>>>>>> 4da55a6c

	net_utils:localnode() =/= local_node orelse
		throw( { node_not_networked, node() } ),

	% Supposing here uniform client/server conventions in terms of short or long
	% names:
	%
	NodeNamingMode = net_utils:get_node_naming_mode(),

	% Note that two hardcoded node names are used here, the main one (when run
	% as a service) and one embedding the name of the current user (when run as
	% an app, typically for testing):

	BaseNodeNames = [ "us_web", text_utils:format( "us_web_exec-~ts",
									[ system_utils:get_user_name() ] ) ],

	% Returns relevant, ordered candidates
	[ net_utils:get_complete_node_name( N, RemoteHostname, NodeNamingMode )
		|| N <- BaseNodeNames ].



-doc "Returns the TCP port range to use (if any).".
get_tcp_port_range( Cfg ) ->

<<<<<<< HEAD
	MaybePortRange = list_table:get_value_with_defaults( _K=tcp_port_range,
=======
	MaybePortRange = list_table:get_value_with_default( _K=tcp_port_range,
>>>>>>> 4da55a6c
		_Default=undefined, Cfg ),

	%trace_utils:debug_fmt( "TCP port range: ~p.", [ MaybePortRange ] ),

	MaybePortRange.<|MERGE_RESOLUTION|>--- conflicted
+++ resolved
@@ -20,23 +20,11 @@
 % Creation date: Sunday, January 19, 2020.
 
 -module(us_web_monitor_app).
-<<<<<<< HEAD
-
--moduledoc """
-Actual US-Web monitoring logic.
-
-Typically called through the us_web/priv/bin/monitor-us-web.sh script.
-""".
-=======
->>>>>>> 4da55a6c
 
 -moduledoc """
 Actual US-Web **trace monitoring logic**, as a (Myriad) application.
 
-<<<<<<< HEAD
-=======
 Typically called through the us_web/priv/bin/monitor-us-web.sh script.
->>>>>>> 4da55a6c
 
 Designed to monitor a US-Web instance typically from any remote host able to
 connect to the VM hosting that instance.
@@ -54,11 +42,7 @@
 
 
 
-<<<<<<< HEAD
--doc "Runs the app.".
-=======
 -doc "Runs this monitoring app.".
->>>>>>> 4da55a6c
 -spec exec() -> no_return().
 exec() ->
 
@@ -82,15 +66,6 @@
 
 	[ MainTargetNodeName, UserTargetNodeName ] = get_target_node_names( Cfg ),
 
-<<<<<<< HEAD
-	app_facilities:display( "Connecting to node '~ts'.", [ TargetNodeName ] ),
-
-	net_adm:ping( TargetNodeName ) =:= pong orelse
-		begin
-
-			trace_utils:error_fmt( "Unable to connect to '~ts'. Is this node "
-								   "really running?", [ TargetNodeName ] ),
-=======
 	app_facilities:display( "Trying to connect to US-Web node '~ts'.",
 							[ MainTargetNodeName ] ),
 
@@ -113,7 +88,6 @@
 
 					throw( { unable_to_connect_to,
 							 { MainTargetNodeName, UserTargetNodeName } } )
->>>>>>> 4da55a6c
 
 			end
 
@@ -224,12 +198,6 @@
 
 	end,
 
-<<<<<<< HEAD
-	trace_utils:trace_fmt( "Setting remote cookie: '~ts'.", [ RemoteCookie ] ),
-
-	net_utils:set_cookie( RemoteCookie ),
-
-=======
 	trace_utils:debug_fmt( "Setting remote cookie: '~ts'.", [ RemoteCookie ] ),
 
 	net_utils:set_cookie( RemoteCookie ),
@@ -237,7 +205,6 @@
 	%trace_utils:debug_fmt( "Remaining arguments: ~ts",
 	%   [ shell_utils:argument_table_to_string( CookieShrunkTable ) ] ),
 
->>>>>>> 4da55a6c
 	list_table:is_empty( CookieShrunkTable ) orelse
 		throw( { unexpected_arguments,
 				 list_table:enumerate( CookieShrunkTable ) } ),
@@ -246,14 +213,6 @@
 
 
 
-<<<<<<< HEAD
--doc "Returns the target node name.".
-get_target_node_name( Cfg ) ->
-
-	RemoteHostname = list_table:get_value( us_web_hostname, Cfg ),
-
-	%trace_utils:trace_fmt( "Remote host: '~ts'.", [ RemoteHostname ] ),
-=======
 -doc """
 Returns the possible node names (main or user-based one) corresponding to the
 target server US-Web instance.
@@ -265,7 +224,6 @@
 	RemoteHostname = list_table:get_value( us_web_hostname, Cfg ),
 
 	%trace_utils:debug_fmt( "Remote host: '~ts'.", [ RemoteHostname ] ),
->>>>>>> 4da55a6c
 
 	net_utils:localnode() =/= local_node orelse
 		throw( { node_not_networked, node() } ),
@@ -291,11 +249,7 @@
 -doc "Returns the TCP port range to use (if any).".
 get_tcp_port_range( Cfg ) ->
 
-<<<<<<< HEAD
-	MaybePortRange = list_table:get_value_with_defaults( _K=tcp_port_range,
-=======
 	MaybePortRange = list_table:get_value_with_default( _K=tcp_port_range,
->>>>>>> 4da55a6c
 		_Default=undefined, Cfg ),
 
 	%trace_utils:debug_fmt( "TCP port range: ~p.", [ MaybePortRange ] ),
