--- conflicted
+++ resolved
@@ -20,11 +20,7 @@
 <p><span class="raw-html"><center><img src="us-web-title.png" width="70%"></img></center></span>
 </p>
 <div class="section" id="technical-manual-of-the-universal-webserver">
-<<<<<<< HEAD
-<h1><a class="toc-backref" href="#id55">Technical Manual of the <tt class="docutils literal">Universal Webserver</tt></a></h1>
-=======
 <h1><a class="toc-backref" href="#id54">Technical Manual of the <tt class="docutils literal">Universal Webserver</tt></a></h1>
->>>>>>> 99407223
 <table class="docutils field-list" frame="void" rules="none">
 <col class="field-name" />
 <col class="field-body" />
@@ -38,21 +34,13 @@
 <tr class="field"><th class="field-name">Creation date:</th><td class="field-body"><p class="first">Saturday, May 2, 2020</p>
 </td>
 </tr>
-<<<<<<< HEAD
-<tr class="field"><th class="field-name">Lastly updated:</th><td class="field-body"><p class="first">Saturday, December 26, 2020</p>
-=======
 <tr class="field"><th class="field-name">Lastly updated:</th><td class="field-body"><p class="first">Saturday, October 24, 2020</p>
->>>>>>> 99407223
 </td>
 </tr>
 <tr class="field"><th class="field-name">Status:</th><td class="field-body"><p class="first">Work in progress</p>
 </td>
 </tr>
-<<<<<<< HEAD
-<tr class="field"><th class="field-name">Version:</th><td class="field-body"><p class="first">0.0.12</p>
-=======
 <tr class="field"><th class="field-name">Version:</th><td class="field-body"><p class="first">0.0.10</p>
->>>>>>> 99407223
 </td>
 </tr>
 <tr class="field"><th class="field-name">Dedication:</th><td class="field-body"><p class="first">Users and maintainers of the <tt class="docutils literal">Universal Webserver</tt>.</p>
@@ -69,78 +57,6 @@
 <div class="contents topic" id="table-of-contents">
 <p class="topic-title">Table of Contents</p>
 <ul class="simple">
-<<<<<<< HEAD
-<li><a class="reference internal" href="#technical-manual-of-the-universal-webserver" id="id55">Technical Manual of the <tt class="docutils literal">Universal Webserver</tt></a><ul>
-<li><a class="reference internal" href="#overview" id="id56">Overview</a></li>
-<li><a class="reference internal" href="#easy-testing-of-us-web" id="id57">Easy Testing of US-Web</a></li>
-<li><a class="reference internal" href="#layer-stack" id="id58">Layer Stack</a></li>
-<li><a class="reference internal" href="#server-deployment" id="id59">Server Deployment</a><ul>
-<li><a class="reference internal" href="#native-deployment" id="id60">Native Deployment</a></li>
-<li><a class="reference internal" href="#deployment-based-on-rebar3" id="id61">Deployment based on rebar3</a></li>
-</ul>
-</li>
-<li><a class="reference internal" href="#configuring-the-universal-webserver" id="id62">Configuring the Universal-Webserver</a><ul>
-<li><a class="reference internal" href="#in-a-development-setting" id="id63">In a Development Setting</a></li>
-<li><a class="reference internal" href="#in-a-production-setting" id="id64">In a Production Setting</a></li>
-<li><a class="reference internal" href="#configuration-files" id="id65">Configuration Files</a></li>
-<li><a class="reference internal" href="#operating-system-settings" id="id66">Operating System Settings</a></li>
-</ul>
-</li>
-<li><a class="reference internal" href="#running-the-universal-webserver" id="id67">Running the Universal-Webserver</a><ul>
-<li><a class="reference internal" href="#stopping-any-prior-instance-first" id="id68">Stopping any prior instance first</a></li>
-<li><a class="reference internal" href="#launching-the-us-web-server" id="id69">Launching the US-Web Server</a></li>
-</ul>
-</li>
-<li><a class="reference internal" href="#monitoring-the-us-web-server" id="id70">Monitoring the US-Web Server</a><ul>
-<li><a class="reference internal" href="#local-monitoring" id="id71">Local Monitoring</a></li>
-<li><a class="reference internal" href="#remote-monitoring" id="id72">Remote Monitoring</a></li>
-</ul>
-</li>
-<li><a class="reference internal" href="#extra-features" id="id73">Extra Features</a><ul>
-<li><a class="reference internal" href="#auto-generated-meta-website" id="id74">Auto-generated Meta Website</a></li>
-<li><a class="reference internal" href="#icon-favicon-management" id="id75">Icon (favicon) Management</a></li>
-<li><a class="reference internal" href="#css-management" id="id76">CSS Management</a></li>
-<li><a class="reference internal" href="#error-404-management" id="id77">Error 404 Management</a></li>
-<li><a class="reference internal" href="#site-customisation" id="id78">Site Customisation</a></li>
-</ul>
-</li>
-<li><a class="reference internal" href="#usage-recommendations" id="id79">Usage Recommendations</a></li>
-<li><a class="reference internal" href="#licence" id="id80">Licence</a></li>
-<li><a class="reference internal" href="#current-stable-version-download" id="id81">Current Stable Version &amp; Download</a><ul>
-<li><a class="reference internal" href="#using-cutting-edge-git" id="id82">Using Cutting-Edge GIT</a></li>
-<li><a class="reference internal" href="#otp-considerations" id="id83">OTP Considerations</a></li>
-</ul>
-</li>
-<li><a class="reference internal" href="#troubleshooting" id="id84">Troubleshooting</a></li>
-<li><a class="reference internal" href="#hints" id="id85">Hints</a><ul>
-<li><a class="reference internal" href="#development-vs-production-mode" id="id86">Development vs Production Mode</a></li>
-<li><a class="reference internal" href="#development-hints" id="id87">Development Hints</a></li>
-<li><a class="reference internal" href="#configuration-hints" id="id88">Configuration Hints</a></li>
-<li><a class="reference internal" href="#execution-hints" id="id89">Execution Hints</a></li>
-<li><a class="reference internal" href="#monitoring-hints" id="id90">Monitoring Hints</a></li>
-</ul>
-</li>
-<li><a class="reference internal" href="#standard-log-generation-analysis" id="id91">Standard Log Generation &amp; Analysis</a><ul>
-<li><a class="reference internal" href="#web-analytics-software-choice-of-tool" id="id92">Web Analytics Software: Choice of Tool</a></li>
-<li><a class="reference internal" href="#log-format" id="id93">Log Format</a></li>
-<li><a class="reference internal" href="#awstats-management" id="id94">Awstats Management</a></li>
-<li><a class="reference internal" href="#geolocation-with-awstats" id="id95">Geolocation with Awstats</a></li>
-</ul>
-</li>
-<li><a class="reference internal" href="#managing-public-key-certificates" id="id96">Managing Public-Key Certificates</a><ul>
-<li><a class="reference internal" href="#x-509-certificates" id="id97">X.509 Certificates</a></li>
-<li><a class="reference internal" href="#let-s-encrypt" id="id98">Let's Encrypt</a></li>
-<li><a class="reference internal" href="#us-web-mode-of-operation" id="id99">US-Web Mode of Operation</a></li>
-<li><a class="reference internal" href="#settings" id="id100">Settings</a></li>
-<li><a class="reference internal" href="#id54" id="id101">Troubleshooting</a></li>
-</ul>
-</li>
-<li><a class="reference internal" href="#planned-enhancements" id="id102">Planned Enhancements</a></li>
-<li><a class="reference internal" href="#about-nitrogen-possibly-future-support" id="id103">About Nitrogen (possibly future) Support</a></li>
-<li><a class="reference internal" href="#support" id="id104">Support</a></li>
-<li><a class="reference internal" href="#please-react" id="id105">Please React!</a></li>
-<li><a class="reference internal" href="#ending-word" id="id106">Ending Word</a></li>
-=======
 <li><a class="reference internal" href="#technical-manual-of-the-universal-webserver" id="id54">Technical Manual of the <tt class="docutils literal">Universal Webserver</tt></a><ul>
 <li><a class="reference internal" href="#overview" id="id55">Overview</a></li>
 <li><a class="reference internal" href="#easy-testing-of-us-web" id="id56">Easy Testing of US-Web</a></li>
@@ -205,18 +121,13 @@
 <li><a class="reference internal" href="#support" id="id99">Support</a></li>
 <li><a class="reference internal" href="#please-react" id="id100">Please React!</a></li>
 <li><a class="reference internal" href="#ending-word" id="id101">Ending Word</a></li>
->>>>>>> 99407223
 </ul>
 </li>
 </ul>
 </div>
 <p></p>
 <div class="section" id="overview">
-<<<<<<< HEAD
-<h2><a class="toc-backref" href="#id56">Overview</a></h2>
-=======
 <h2><a class="toc-backref" href="#id55">Overview</a></h2>
->>>>>>> 99407223
 <p>We present here a short overview of the services offered by the <em>Universal Webserver</em>, to introduce them to newcomers.</p>
 <p>The goal of <strong>US-Web</strong> is to provide an integrated, extensible web framework in order:</p>
 <ul class="simple">
@@ -226,21 +137,12 @@
 <p>Beyond this document, the next level of information about US-Web is to read the corresponding <a class="reference external" href="https://github.com/Olivier-Boudeville/us-web">source files</a>, which are intensely commented and generally straightforward.</p>
 </div>
 <div class="section" id="easy-testing-of-us-web">
-<<<<<<< HEAD
-<h2><a class="toc-backref" href="#id57">Easy Testing of US-Web</a></h2>
-<p>Provided that no server already runs at TCP port #8080, just downloading the <a class="reference external" href="https://raw.githubusercontent.com/Olivier-Boudeville/us-web/master/priv/bin/get-us-web-from-sources.sh">get-us-web-from-sources.sh</a> script and running it with no specific parameter should suffice.</p>
-<p>It should clone, build and run a test server, that should be available at <a class="reference external" href="`http://localhost:8080">http://localhost:8080</a>.</p>
-</div>
-<div class="section" id="layer-stack">
-<h2><a class="toc-backref" href="#id58">Layer Stack</a></h2>
-=======
 <h2><a class="toc-backref" href="#id56">Easy Testing of US-Web</a></h2>
 <p>Provided that no server already runs at TCP port #8080, just downloading the <a class="reference external" href="https://github.com/Olivier-Boudeville/us-web/blob/master/priv/bin/get-us-web-from-sources.sh">get-us-web-from-sources.sh</a> script and running it with no specific parameter should suffice.</p>
 <p>It should clone, build and run a test server, that should be available at <a class="reference external" href="`http://localhost:8080">http://localhost:8080</a>.</p>
 </div>
 <div class="section" id="layer-stack">
 <h2><a class="toc-backref" href="#id57">Layer Stack</a></h2>
->>>>>>> 99407223
 <p>From the highest level to the lowest, as summarised <a class="reference external" href="https://github.com/Olivier-Boudeville/us-web">here</a>, a (free software) stack involving the Universal Webserver usually comprises:</p>
 <ul class="simple">
 <li>the <em>Universal Webserver</em> services themselves (i.e. this <a class="reference external" href="http://us-web.esperide.org/">US-Web</a> layer)</li>
@@ -258,22 +160,8 @@
 <p></p>
 </div>
 <div class="section" id="server-deployment">
-<<<<<<< HEAD
-<h2><a class="toc-backref" href="#id59">Server Deployment</a></h2>
-<div class="section" id="native-deployment">
-<h3><a class="toc-backref" href="#id60">Native Deployment</a></h3>
-<p>This procedure relies on our native build/run system, which is the only one that is supported in the context of US-Web.</p>
-<p>It mostly boils down to running our <a class="reference external" href="https://github.com/Olivier-Boudeville/us-web/blob/master/priv/bin/deploy-us-web-native-build.sh">deploy-us-web-native-build.sh</a> script and creating a <tt class="docutils literal"><span class="pre">/etc/xdg/universal-server</span></tt> directory, in which an overall US configuration file (<tt class="docutils literal">us.config</tt>) will have to be set, referencing a suitable US-Web configuration file (ex: <tt class="docutils literal"><span class="pre">foobar-us-web.config</span></tt>) in the same directory.</p>
-<p>The installation itself will be located by default in <tt class="docutils literal"><span class="pre">/opt/universal-server/us_web-native</span></tt>.</p>
-</div>
-<div class="section" id="deployment-based-on-rebar3">
-<h3><a class="toc-backref" href="#id61">Deployment based on rebar3</a></h3>
-<p>Note that we currently do not recommend using rebar3 for US-Web, as we encountered a lot of difficulties regarding build and release. So, at least for the moment, we dropped the use of rebar3 and focused only on our native build/run system.</p>
-<p>If wanting nevertheless to rely on rebar3, the <tt class="docutils literal">prod</tt> profile defined in the context of <tt class="docutils literal">rebar3</tt> shall be used.</p>
-=======
 <h2><a class="toc-backref" href="#id58">Server Deployment</a></h2>
 <p>For that, the <tt class="docutils literal">prod</tt> profile defined in the context of <tt class="docutils literal">rebar3</tt> shall be used.</p>
->>>>>>> 99407223
 <p>Currently we prefer re-using the (supposedly already installed) local Erlang environment on the server (to be shared across multiple services), so by default ERTS is <em>not</em> included in a US-Web release.</p>
 <p>Sources are not included either, as we prefer re-rolling a release to editing and compiling code directly on a server.</p>
 <p>To generate from scratch such a (mostly) standalone release, one may use:</p>
@@ -319,11 +207,7 @@
 </div>
 </div>
 <div class="section" id="configuring-the-universal-webserver">
-<<<<<<< HEAD
-<h2><a class="toc-backref" href="#id62">Configuring the Universal-Webserver</a></h2>
-=======
 <h2><a class="toc-backref" href="#id59">Configuring the Universal-Webserver</a></h2>
->>>>>>> 99407223
 <p>As explained in <a class="reference external" href="https://github.com/Olivier-Boudeville/us-web/blob/master/priv/bin/start-us-web.sh">start-us-web.sh</a> and in <a class="reference external" href="https://github.com/Olivier-Boudeville/us-web/blob/master/src/class_USWebConfigServer.erl">class_USWebConfigServer.erl</a>, the US configuration files will be searched through various locations.</p>
 <p>The main, overall US configuration file, <tt class="docutils literal">us.config</tt>, is found based on a series of directories that are gone through in an orderly manner; the first directory to host such a file becomes <em>the</em> (single) US configuration directory.</p>
 <p>The other US-related configuration files (ex: any <tt class="docutils literal"><span class="pre">us-web.config</span></tt>) are referenced directly from the main one (<tt class="docutils literal">us.config</tt>), designated there through specific keys (ex: <tt class="docutils literal">us_web_config_filename</tt>); they may be either absolutely defined, or relatively to the aforementioned US configuration directory.</p>
@@ -341,22 +225,14 @@
 </table>
 <p>Finally, if being able to rely on multiple, different US configuration directories is necessary in order to be able to launch multiple US-Web instances (these configurations can then register the managers involved - typically the US-Web Configuration server - under different names), currently a single node can be used as, by default, such a node is named <tt class="docutils literal">us_web</tt> (two instances would then clash at this level).</p>
 <div class="section" id="in-a-development-setting">
-<<<<<<< HEAD
-<h3><a class="toc-backref" href="#id63">In a Development Setting</a></h3>
-=======
 <h3><a class="toc-backref" href="#id60">In a Development Setting</a></h3>
->>>>>>> 99407223
 <p>The US main configuration file, <tt class="docutils literal">us.config</tt>, is in a directory (<tt class="docutils literal">US_CFG_ROOT</tt>) that is <tt class="docutils literal"><span class="pre">~/.config/universal-server/</span></tt> here. This US-level configuration file will reference (through its <tt class="docutils literal">us_web_config_filename</tt> entry) a US-Web counterpart configuration file, probably in the same directory.</p>
 <p>The US-Web configuration file may define a <tt class="docutils literal">us_web_app_base_dir</tt> entry. If not, this application directory will then be found thanks to the <tt class="docutils literal">US_WEB_APP_BASE_DIR</tt> environment variable (if defined, typically through one's <tt class="docutils literal"><span class="pre">~/.bashrc</span></tt>); otherwise, as a last resort, an attempt to guess it will be done.</p>
 <p>The US webserver may be then run thanks to <tt class="docutils literal">make debug</tt>, from the relevant <tt class="docutils literal">us_web</tt> directory (typically the root of a GIT clone located in the user's directory).</p>
 <p>In such a development context, in <tt class="docutils literal">us_web/conf/sys.config</tt>, we recommend to leave the batch mode disabled (just let the default <tt class="docutils literal">{is_batch,false}</tt>), so that a direct, graphical trace supervision is enabled (provided that a relevant trace supervisor is available, see <a class="reference external" href="http://traces.esperide.org/#trace-supervision-browsing">Ceylan-Traces</a> for that).</p>
 </div>
 <div class="section" id="in-a-production-setting">
-<<<<<<< HEAD
-<h3><a class="toc-backref" href="#id64">In a Production Setting</a></h3>
-=======
 <h3><a class="toc-backref" href="#id61">In a Production Setting</a></h3>
->>>>>>> 99407223
 <p>The start/stop management scripts will be run initially as root (possibly through <tt class="docutils literal">systemd</tt>) and must access the <tt class="docutils literal">us.config</tt> file. Then, once run, <tt class="docutils literal">us_web</tt> will most probably switch to a dedicated user (see the <tt class="docutils literal">us_web_username</tt> entry in the US-Web configuration file), who will need in turn to be able to read the <tt class="docutils literal">us.config</tt> file and any related one (ex: for US-Web, here supposed to be named <tt class="docutils literal"><span class="pre">foobar-us-web-for-production.config</span></tt>).</p>
 <p>As a result, a relevant configuration directory (denoted <tt class="docutils literal">US_CFG_ROOT</tt> in this document), in that shared setting, is the standard <tt class="docutils literal">/etc/xdg</tt> one, resulting in the <tt class="docutils literal"><span class="pre">/etc/xdg/universal-server</span></tt> directory to be used.</p>
 <p>As mentioned, care must be taken so that <tt class="docutils literal">root</tt> and also the US and US-Web users can read the content of that directory - at least the US and US-Web configuration files in it - and that the other users cannot.</p>
@@ -400,11 +276,7 @@
 <p>For that the relevant settings (notably which server host shall be targeted, with what cookie) shall be stored in that client, in a <tt class="docutils literal"><span class="pre">us-monitor.config</span></tt> file that is typically located in the <tt class="docutils literal"><span class="pre">~/.config/universal-server</span></tt> directory.</p>
 </div>
 <div class="section" id="configuration-files">
-<<<<<<< HEAD
-<h3><a class="toc-backref" href="#id65">Configuration Files</a></h3>
-=======
 <h3><a class="toc-backref" href="#id62">Configuration Files</a></h3>
->>>>>>> 99407223
 <p>A <tt class="docutils literal">us.config</tt> file referencing a suitable US-Web configuration file will be needed; most of the behaviour of the US-Web server is determined by this last configuration file.</p>
 <p>As the US-related configuration files are heavily commented, proceeding based on examples in the simplest approach <a class="footnote-reference" href="#id8" id="id7">[2]</a>.</p>
 <table class="docutils footnote" frame="void" id="id8" rules="none">
@@ -415,30 +287,9 @@
 </table>
 <p>Refer for that at this (US) <a class="reference external" href="https://github.com/Olivier-Boudeville/us-common/blob/master/priv/for-testing/us.config">us.config example</a> and at this <a class="reference external" href="https://github.com/Olivier-Boudeville/us-web/blob/master/priv/for-testing/us-web-for-tests.config">US-Web counterpart example</a>.</p>
 </div>
-<<<<<<< HEAD
-<div class="section" id="operating-system-settings">
-<h3><a class="toc-backref" href="#id66">Operating System Settings</a></h3>
-<div class="section" id="regarding-authbind">
-<span id="authbind"></span><h4>Regarding <tt class="docutils literal">authbind</tt></h4>
-<p>Many distributions will parameter <tt class="docutils literal">authbind</tt> so that only the TCP port 80 will be available to &quot;authbound&quot; programs.</p>
-<p>If wanting to run an HTTPS server, the TCP port 443 will be most probably needed and thus must be specifically enabled.</p>
-<p>For that, relying on the same user/group conventions as before, one may enter, as root:</p>
-<pre class="literal-block">
-$ cd /etc/authbind/byport
-$ cp 80 443
-$ chown us-web-user:us-group 443
-</pre>
-<p>Otherwise an exception will be raised (about <tt class="docutils literal">eperm</tt> / <tt class="docutils literal">not owner</tt>) when US-Web will try to create its HTTPS listening socket.</p>
-</div>
-</div>
-</div>
-<div class="section" id="running-the-universal-webserver">
-<h2><a class="toc-backref" href="#id67">Running the Universal-Webserver</a></h2>
-=======
 </div>
 <div class="section" id="running-the-universal-webserver">
 <h2><a class="toc-backref" href="#id63">Running the Universal-Webserver</a></h2>
->>>>>>> 99407223
 <p>Note that the Erlang versions used to produce the release (typically in a development computer) and run it (typically in a production server) must match (we prefer using <em>exactly</em> the same version).</p>
 <p>Supposing a vhost to be served by US-Web is <tt class="docutils literal">baz.foobar.org</tt>, to avoid being confused by your browser, a better way is to test whether a US-Web instance is already running thanks to <tt class="docutils literal">wget</tt> or <tt class="docutils literal">links</tt>:</p>
 <pre class="literal-block">
@@ -448,11 +299,7 @@
 <p>Indeed, when testing a website, fully-fledged browsers such as Firefox may be quite misleading as they may attempt to hide issues, and tend to cache a lot of information (not actually reloading the current page), even if the user held Shift and clicked on &quot;Reload&quot;. Do not trust browsers!</p>
 <p>One may disable temporarily the cache by opening the developer toolbox (<tt class="docutils literal">Ctrl+Shift+I</tt> or <tt class="docutils literal">Cmd+Opt+I</tt> on Mac), clicking on the settings button (near the top right), scrolling down to the <tt class="docutils literal">Advanced settings</tt> (on the bottom right), checking the option <tt class="docutils literal">Disable Cache (when toolbox is open)</tt> and refreshing the page. <tt class="docutils literal">wget</tt> may still be a better, simpler, more reliable solution.</p>
 <div class="section" id="stopping-any-prior-instance-first">
-<<<<<<< HEAD
-<h3><a class="toc-backref" href="#id68">Stopping any prior instance first</a></h3>
-=======
 <h3><a class="toc-backref" href="#id64">Stopping any prior instance first</a></h3>
->>>>>>> 99407223
 <p>From now on, we will suppose the current directory is <tt class="docutils literal">US_WEB_APP_ROOT</tt>.</p>
 <p>The <tt class="docutils literal"><span class="pre">stop-us-web.sh</span></tt> script can be used for stopping a US-Web release, typically simply as:</p>
 <pre class="literal-block">
@@ -464,11 +311,7 @@
 </pre>
 </div>
 <div class="section" id="launching-the-us-web-server">
-<<<<<<< HEAD
-<h3><a class="toc-backref" href="#id69">Launching the US-Web Server</a></h3>
-=======
 <h3><a class="toc-backref" href="#id65">Launching the US-Web Server</a></h3>
->>>>>>> 99407223
 <p>In development mode, from the root of US-Web, one may use <tt class="docutils literal">make debug</tt>, while, in production mode, the US-Web server can be launched either with its dedicated script <tt class="docutils literal"><span class="pre">start-us-web.sh</span></tt> or, even better, directly through:</p>
 <pre class="literal-block">
 $ systemctl start us-web.service
@@ -476,15 +319,9 @@
 </div>
 </div>
 <div class="section" id="monitoring-the-us-web-server">
-<<<<<<< HEAD
-<h2><a class="toc-backref" href="#id70">Monitoring the US-Web Server</a></h2>
-<div class="section" id="local-monitoring">
-<h3><a class="toc-backref" href="#id71">Local Monitoring</a></h3>
-=======
 <h2><a class="toc-backref" href="#id66">Monitoring the US-Web Server</a></h2>
 <div class="section" id="local-monitoring">
 <h3><a class="toc-backref" href="#id67">Local Monitoring</a></h3>
->>>>>>> 99407223
 <p>Here operations will be done directly on the server.</p>
 <div class="section" id="overall-local-inquiry">
 <h4>Overall Local Inquiry</h4>
@@ -510,11 +347,7 @@
 </div>
 </div>
 <div class="section" id="remote-monitoring">
-<<<<<<< HEAD
-<h3><a class="toc-backref" href="#id72">Remote Monitoring</a></h3>
-=======
 <h3><a class="toc-backref" href="#id68">Remote Monitoring</a></h3>
->>>>>>> 99407223
 <p>Here the state of a US-Web instance will be inspected remotely, with no shell connection to its server.</p>
 <p>First of all, is this US-Web instance available? Check with:</p>
 <pre class="literal-block">
@@ -524,15 +357,9 @@
 </div>
 </div>
 <div class="section" id="extra-features">
-<<<<<<< HEAD
-<h2><a class="toc-backref" href="#id73">Extra Features</a></h2>
-<div class="section" id="auto-generated-meta-website">
-<h3><a class="toc-backref" href="#id74">Auto-generated Meta Website</a></h3>
-=======
 <h2><a class="toc-backref" href="#id69">Extra Features</a></h2>
 <div class="section" id="auto-generated-meta-website">
 <h3><a class="toc-backref" href="#id70">Auto-generated Meta Website</a></h3>
->>>>>>> 99407223
 <p>If requested, at server start-up, a &quot;meta&quot; website - i.e. a website sharing information about all other websites being hosted by that server - can be generated and made available through a dedicated virtual host and web root.</p>
 <p>For that, in the US-Web configuration file, among the user-specified <tt class="docutils literal">routes</tt>, one may add the following element in the list of virtual host entries associated to a given domain (ex: <tt class="docutils literal">foobar.org</tt>):</p>
 <pre class="literal-block">
@@ -542,32 +369,20 @@
 <p>Currently no specific access control to this website is enforced (thus by default anyone knowing or able to guess its virtual hostname can access it).</p>
 </div>
 <div class="section" id="icon-favicon-management">
-<<<<<<< HEAD
-<h3><a class="toc-backref" href="#id75">Icon (favicon) Management</a></h3>
-=======
 <h3><a class="toc-backref" href="#id71">Icon (favicon) Management</a></h3>
->>>>>>> 99407223
 <p>This designates the little image that is displayed by browsers on the top of the tab of the website being visited.</p>
 <p>A default icon file can be defined, it is notably used in order to generate better-looking 404 pages.</p>
 <p>To do so, the <tt class="docutils literal">icon_path</tt> key in the US-Web handler state shall be set to the path of such file (possibly a symbolic link), relatively to the content root of the corresponding virtual host.</p>
 <p>In the context of the (default) US-Web static web handler, if such a <tt class="docutils literal"><span class="pre">common/default-icon.png</span></tt> exists (ex: obtained thanks to this kind of <a class="reference external" href="https://favicon.io/favicon-generator/">generator</a>), it is automatically registered in <tt class="docutils literal">icon_path</tt>.</p>
 </div>
 <div class="section" id="css-management">
-<<<<<<< HEAD
-<h3><a class="toc-backref" href="#id76">CSS Management</a></h3>
-=======
 <h3><a class="toc-backref" href="#id72">CSS Management</a></h3>
->>>>>>> 99407223
 <p>A default CSS file can be defined, notably in order to generate better-looking 404 pages.</p>
 <p>To do so, the <tt class="docutils literal">css_path</tt> key in the US-Web handler state shall be set to the path of such file (possibly a symbolic link), relatively to the content root of the corresponding virtual host.</p>
 <p>In the context of the (default) US-Web static web handler, if such a <tt class="docutils literal">common/default.css</tt> exists, it is automatically registered in <tt class="docutils literal">css_path</tt>.</p>
 </div>
 <div class="section" id="error-404-management">
-<<<<<<< HEAD
-<h3><a class="toc-backref" href="#id77">Error 404 Management</a></h3>
-=======
 <h3><a class="toc-backref" href="#id73">Error 404 Management</a></h3>
->>>>>>> 99407223
 <p>Should some requested web page not be found:</p>
 <ul class="simple">
 <li>a suitable 404 page is automatically generated by the US-Web server, and returned to the caller</li>
@@ -577,11 +392,7 @@
 <p>In the context of the (default) US-Web static web handler, if such a <tt class="docutils literal">images/404.png</tt> file exists, it is automatically registered in <tt class="docutils literal">image_404</tt>.</p>
 </div>
 <div class="section" id="site-customisation">
-<<<<<<< HEAD
-<h3><a class="toc-backref" href="#id78">Site Customisation</a></h3>
-=======
 <h3><a class="toc-backref" href="#id74">Site Customisation</a></h3>
->>>>>>> 99407223
 <p>As a summary of the sections above, if there is a file (regular or symbolic link), from the content root of a hosted static website, in:</p>
 <ul class="simple">
 <li><tt class="docutils literal">common/default.css</tt>, then this CSS will be used for all generated pages for that website (ex: the one for errors such as 404 ones)</li>
@@ -592,11 +403,7 @@
 </div>
 </div>
 <div class="section" id="usage-recommendations">
-<<<<<<< HEAD
-<h2><a class="toc-backref" href="#id79">Usage Recommendations</a></h2>
-=======
 <h2><a class="toc-backref" href="#id75">Usage Recommendations</a></h2>
->>>>>>> 99407223
 <p>In terms of security, we would advise:</p>
 <ul class="simple">
 <li>to stick to the <strong>latest stable version</strong> of all software involved (including US-Web and all its stack, Erlang, and the operating system itself)</li>
@@ -619,21 +426,13 @@
 </ul>
 </div>
 <div class="section" id="licence">
-<<<<<<< HEAD
-<span id="free-software"></span><h2><a class="toc-backref" href="#id80">Licence</a></h2>
-=======
 <span id="free-software"></span><h2><a class="toc-backref" href="#id76">Licence</a></h2>
->>>>>>> 99407223
 <p>The <tt class="docutils literal">Universal Webserver</tt> is licensed by its author (Olivier Boudeville) under the <a class="reference external" href="https://www.gnu.org/licenses/agpl-3.0.en.html">GNU Affero General Public License</a> as published by the Free Software Foundation, either version 3 of this license, or (at your option) any later version.</p>
 <p>This allows the use of the Universal Webserver code in a wide a variety of software projects, while still maintaining copyleft on this code, ensuring improvements are shared.</p>
 <p>We hope indeed that enhancements will be back-contributed (ex: thanks to merge requests), so that everyone will be able to benefit from them.</p>
 </div>
 <div class="section" id="current-stable-version-download">
-<<<<<<< HEAD
-<h2><a class="toc-backref" href="#id81">Current Stable Version &amp; Download</a></h2>
-=======
 <h2><a class="toc-backref" href="#id77">Current Stable Version &amp; Download</a></h2>
->>>>>>> 99407223
 <p>As mentioned, the single, direct prerequisites of the <a class="reference external" href="https://github.com/Olivier-Boudeville/UniversalWebserver">Universal Webserver</a> are:</p>
 <ul class="simple">
 <li><a class="reference external" href="https://github.com/ninenines/cowboy">Cowboy</a> (version 2.8 or above)</li>
@@ -653,11 +452,7 @@
 </table>
 <p>If wanting to be able to operate on the source code of the <a class="reference external" href="https://github.com/Olivier-Boudeville/Ceylan">Ceylan</a> and/or <a class="reference external" href="https://github.com/Olivier-Boudeville/Universal-Server">US</a> dependencies, you may define appropriate symbolic links in a <tt class="docutils literal">_checkouts</tt> directory created at the root one's <tt class="docutils literal"><span class="pre">US-Web</span></tt> clone, these links pointing to relevant GIT repositories (see the <tt class="docutils literal"><span class="pre">create-us-web-checkout</span></tt> make target for that).</p>
 <div class="section" id="using-cutting-edge-git">
-<<<<<<< HEAD
-<h3><a class="toc-backref" href="#id82">Using Cutting-Edge GIT</a></h3>
-=======
 <h3><a class="toc-backref" href="#id78">Using Cutting-Edge GIT</a></h3>
->>>>>>> 99407223
 <p>This is the installation method that we use and recommend; the Universal Webserver <tt class="docutils literal">master</tt> branch is meant to stick to the latest stable version: we try to ensure that this main line always stays functional (sorry for the pun). Evolutions are to take place in feature branches and to be merged only when ready.</p>
 <p>Once Erlang (see <a class="reference external" href="http://myriad.esperide.org/index.html#getting-erlang">here</a>), rebar3 (see <a class="reference external" href="http://myriad.esperide.org/index.html#getting-rebar3">here</a>) and possibly LEEC (see <a class="reference external" href="https://github.com/Olivier-Boudeville/letsencrypt-erlang#building">here</a>) or Awstats (see <a class="reference external" href="#getting-awstats">here</a>) are available, it should be just a matter of executing our <a class="reference external" href="https://github.com/Olivier-Boudeville/us-web/tree/master/priv/bin/get-us-web-from-sources.sh">get-us-web-from-sources.sh</a> script for downloading and building all dependencies at once, and run a test server (use its <tt class="docutils literal"><span class="pre">--help</span></tt> option for more information).</p>
 <p>For example:</p>
@@ -690,25 +485,15 @@
 <p><span class="raw-html"><a name="otp"></a></span></p>
 </div>
 <div class="section" id="otp-considerations">
-<<<<<<< HEAD
-<h3><a class="toc-backref" href="#id83">OTP Considerations</a></h3>
-<p>The default build system of US-Web is the native Ceylan one (triggered by <tt class="docutils literal">make all</tt>), yet a rebar3-based one is also available (triggered by <tt class="docutils literal">make <span class="pre">all-rebar3</span></tt>).</p>
-<p>In this last context, as discussed in these sections of <a class="reference external" href="http://myriad.esperide.org/myriad.html#otp">Myriad</a>, <a class="reference external" href="http://wooper.esperide.org/index.html#otp">WOOPER</a>, <a class="reference external" href="http://traces.esperide.org/index.html#otp">Traces</a> and <a class="reference external" href="http://us-common.esperide.org/index.html#otp">US-Common</a>, the Universal Webserver <em>OTP application</em> is generated out of the build tree, ready to result directly in an <em>(OTP) release</em>. For that we rely on <a class="reference external" href="https://www.rebar3.org/">rebar3</a>, <a class="reference external" href="https://github.com/erlware/relx">relx</a> and (possibly) <a class="reference external" href="https://hex.pm/">hex</a>.</p>
-=======
 <span id="otp-build"></span><h3><a class="toc-backref" href="#id79">OTP Considerations</a></h3>
 <p>As discussed in these sections of <a class="reference external" href="http://myriad.esperide.org/myriad.html#otp">Myriad</a>, <a class="reference external" href="http://wooper.esperide.org/index.html#otp">WOOPER</a>, <a class="reference external" href="http://traces.esperide.org/index.html#otp">Traces</a> and <a class="reference external" href="http://us-common.esperide.org/index.html#otp">US-Common</a>, the Universal Webserver <em>OTP application</em> is generated out of the build tree, ready to result directly in an <em>(OTP) release</em>. For that we rely on <a class="reference external" href="https://www.rebar3.org/">rebar3</a>, <a class="reference external" href="https://github.com/erlware/relx">relx</a> and (possibly) <a class="reference external" href="https://hex.pm/">hex</a>.</p>
->>>>>>> 99407223
 <p>Then we benefit from a standalone, complete Universal Webserver able to host as many virtual hosts on as many number of domains as needed.</p>
 <p>As for Myriad, WOOPER, Traces, LEEC and US-Common, most versions of the Universal Webserver will be also published as <a class="reference external" href="https://hex.pm/packages/us_web">Hex packages</a>.</p>
 <p>For more details, one may have a look at <a class="reference external" href="https://github.com/Olivier-Boudeville/us-web/blob/master/conf/rebar.config.template">rebar.config.template</a>, the general rebar configuration file used when generating the Universal Webserver OTP application and release (implying the automatic management of all its dependencies).</p>
 </div>
 </div>
 <div class="section" id="troubleshooting">
-<<<<<<< HEAD
-<h2><a class="toc-backref" href="#id84">Troubleshooting</a></h2>
-=======
 <h2><a class="toc-backref" href="#id80">Troubleshooting</a></h2>
->>>>>>> 99407223
 <p>If having deployed a release (typically by running <tt class="docutils literal"><span class="pre">deploy-us-web-release.sh</span></tt>) and <tt class="docutils literal">systemctl restart <span class="pre">us-web.service</span></tt> failed, start by executing:</p>
 <pre class="literal-block">
 $ systemctl status us-web.service
@@ -725,29 +510,17 @@
 <p>If the problem remains, time to perform some investigation, refer to the <a class="reference internal" href="#local-monitoring">Local Monitoring</a> section.</p>
 </div>
 <div class="section" id="hints">
-<<<<<<< HEAD
-<h2><a class="toc-backref" href="#id85">Hints</a></h2>
-<p>Various keys (ex: <tt class="docutils literal">us_app_base_dir</tt>) may be defined in the US configuration files (ex: in a <tt class="docutils literal">{us_app_base_dir, &quot;/opt/some_dir&quot;}</tt> entry), from which other elements may derive (ex: paths). To denote the value associated to a key, we surround in this documentation the key with <tt class="docutils literal">&#64;</tt> characters (this is just a reading convention).</p>
-<p>For example <tt class="docutils literal"><span class="pre">&#64;us_app_base_dir&#64;/hello.txt</span></tt> would correspond here to <tt class="docutils literal">/opt/some_dir/hello.txt</tt>.</p>
-<div class="section" id="development-vs-production-mode">
-<h3><a class="toc-backref" href="#id86">Development vs Production Mode</a></h3>
-=======
 <h2><a class="toc-backref" href="#id81">Hints</a></h2>
 <p>Various keys (ex: <tt class="docutils literal">us_app_base_dir</tt>) may be defined in the US configuration files (ex: in a <tt class="docutils literal">{us_app_base_dir, &quot;/opt/some_dir&quot;}</tt> entry), from which other elements may derive (ex: paths). To denote the value associated to a key, we surround in this documentation the key with <tt class="docutils literal">&#64;</tt> characters (this is just a reading convention).</p>
 <p>For example <tt class="docutils literal"><span class="pre">&#64;us_app_base_dir&#64;/hello.txt</span></tt> would correspond here to <tt class="docutils literal">/opt/some_dir/hello.txt</tt>.</p>
 <div class="section" id="development-vs-production-mode">
 <h3><a class="toc-backref" href="#id82">Development vs Production Mode</a></h3>
->>>>>>> 99407223
 <p>Should a mismatch be detected between the compile-time execution target and the runtime, user-configured, execution context, a warning will be issued in the traces.</p>
 <p>When building a fresh release thanks to <tt class="docutils literal">make <span class="pre">release-dev</span></tt>, the corresponding action (<tt class="docutils literal">rebar3 release</tt>) will build that release with the base settings, hence in development mode (so not &quot;as prod&quot; - i.e. not with the <tt class="docutils literal">prod</tt> profile, hence not selecting our <tt class="docutils literal">production</tt> execution target).</p>
 <p>Note that all dependencies (thus of course including Myriad, WOOPER, Traces and LEEC) are built by rebar3 with their <tt class="docutils literal">prod</tt> settings. As a result, relying on <tt class="docutils literal">basic_utils:get_execution_target/0</tt> will only tell us about <tt class="docutils literal">Myriad</tt> settings (thus always built in production mode), not about any other layer (including <tt class="docutils literal"><span class="pre">US-Web</span></tt>). A US-Web trace allows to check all relevant modes, notably that, in production, the production settings apply indeed.</p>
 </div>
 <div class="section" id="development-hints">
-<<<<<<< HEAD
-<h3><a class="toc-backref" href="#id87">Development Hints</a></h3>
-=======
 <h3><a class="toc-backref" href="#id83">Development Hints</a></h3>
->>>>>>> 99407223
 <div class="section" id="operating-directly-from-within-the-rebar-build-tree">
 <h4>Operating directly from within the rebar build tree</h4>
 <p>(not recommended in a development phase)</p>
@@ -764,11 +537,7 @@
 </div>
 </div>
 <div class="section" id="configuration-hints">
-<<<<<<< HEAD
-<h3><a class="toc-backref" href="#id88">Configuration Hints</a></h3>
-=======
 <h3><a class="toc-backref" href="#id84">Configuration Hints</a></h3>
->>>>>>> 99407223
 <div class="section" id="batch-mode">
 <h4>Batch Mode</h4>
 <p>One can update <tt class="docutils literal">us_web/conf/sys.config</tt> in order to toggle batch mode (ex: to enable/disable a graphical trace supervision) after build time.</p>
@@ -792,11 +561,7 @@
 </div>
 </div>
 <div class="section" id="execution-hints">
-<<<<<<< HEAD
-<h3><a class="toc-backref" href="#id89">Execution Hints</a></h3>
-=======
 <h3><a class="toc-backref" href="#id85">Execution Hints</a></h3>
->>>>>>> 99407223
 <ul>
 <li><p class="first">the current working directory of a US-Web instance deployed thanks to <tt class="docutils literal"><span class="pre">deploy-us-web-release.sh</span></tt> is <tt class="docutils literal"><span class="pre">/opt/universal-server/us_web-x.y.z</span></tt></p>
 </li>
@@ -833,11 +598,7 @@
 </pre>
 </div>
 <div class="section" id="monitoring-hints">
-<<<<<<< HEAD
-<h3><a class="toc-backref" href="#id90">Monitoring Hints</a></h3>
-=======
 <h3><a class="toc-backref" href="#id86">Monitoring Hints</a></h3>
->>>>>>> 99407223
 <div class="section" id="in-terms-of-unix-processes">
 <h4>In terms of (UNIX) Processes</h4>
 <p>A running US-Web server will not be found by looking up <tt class="docutils literal">beam</tt> or <tt class="docutils literal">beam.smp</tt> through <tt class="docutils literal">ps</tt>; as an OTP release, it relies first on the <tt class="docutils literal">run_erl</tt> launcher, like shown, based on <tt class="docutils literal">ps <span class="pre">-edf</span></tt>, in:</p>
@@ -922,11 +683,7 @@
 </div>
 </div>
 <div class="section" id="standard-log-generation-analysis">
-<<<<<<< HEAD
-<h2><a class="toc-backref" href="#id91">Standard Log Generation &amp; Analysis</a></h2>
-=======
 <h2><a class="toc-backref" href="#id87">Standard Log Generation &amp; Analysis</a></h2>
->>>>>>> 99407223
 <p>The objective in this section is to have US-Web generate access logs like the standard webservers do, so that standard tools able to produce log analyses can be used afterwards. They may generate HTML pages, which can in turn be appropriately hosted directly by the US-Web framework itself.</p>
 <p>US-Web (rather than a <tt class="docutils literal">crontab</tt>) takes control of log writing, for full control onto the start, stop and rotation behaviours.</p>
 <p>For write efficiency, It is done by an (Erlang) process specific to a given virtual host (see <tt class="docutils literal">class_USWebLogger</tt>), and a task ring is used for synchronicity and load balancing with regard to log report generation.</p>
@@ -939,11 +696,7 @@
 <p>At the Cowboy level, logging could be done as a <a class="reference external" href="https://ninenines.eu/docs/en/cowboy/2.7/guide/middlewares/">middleware</a>, yet we preferred to perform it directly in the handler (typically the static one, <tt class="docutils literal">us_web_static</tt>), presumably for a better control.</p>
 <p>Once access logs are produced, a specific tool is to generate reports out of them, as discussed in the next section.</p>
 <div class="section" id="web-analytics-software-choice-of-tool">
-<<<<<<< HEAD
-<h3><a class="toc-backref" href="#id92">Web Analytics Software: Choice of Tool</a></h3>
-=======
 <h3><a class="toc-backref" href="#id88">Web Analytics Software: Choice of Tool</a></h3>
->>>>>>> 99407223
 <p>The desired properties for such a tool are mainly: available as free software, trustable, standard, actively and well-maintained, running locally (as opposed to remote services such as Google Analytics), standalone, not resource-demanding, controllable, generating a local analysis (static) website, based only on basic webserver logs (not on a dedicated database, not on markers to be added to all webpages such as 1-pixel images), virtual-host compliant.</p>
 <p><a class="reference external" href="https://en.wikipedia.org/wiki/List_of_web_analytics_software">Various tools</a> can be considered, including (best spotted candidates, by increasing level of interest):</p>
 <ul class="simple">
@@ -956,11 +709,7 @@
 <p>So we finally retained <a class="reference external" href="https://awstats.sourceforge.io/">AWStats</a>.</p>
 </div>
 <div class="section" id="log-format">
-<<<<<<< HEAD
-<h3><a class="toc-backref" href="#id93">Log Format</a></h3>
-=======
 <h3><a class="toc-backref" href="#id89">Log Format</a></h3>
->>>>>>> 99407223
 <p>The most suitable log format that we spotted (see <a class="reference external" href="https://awstats.sourceforge.io/docs/awstats_faq.html#PERSONALIZEDLOG">[1]</a> and <a class="reference external" href="https://awstats.sourceforge.io/docs/awstats_config.html#LogFormat">[2]</a> for more information) is named &quot;<em>NCSA combined with several virtualhostname sharing same log file</em>&quot;.</p>
 <p>Its correct definition is exactly:</p>
 <pre class="literal-block">
@@ -985,11 +734,7 @@
 <p>In all these cases, the log separator is a single space (hence <tt class="docutils literal">LogSeparator=&quot; &quot;</tt>).</p>
 </div>
 <div class="section" id="awstats-management">
-<<<<<<< HEAD
-<h3><a class="toc-backref" href="#id94">Awstats Management</a></h3>
-=======
 <h3><a class="toc-backref" href="#id90">Awstats Management</a></h3>
->>>>>>> 99407223
 <div class="section" id="awstats-installation">
 <h4>Awstats Installation</h4>
 <p>On Arch Linux, one should follow <a class="reference external" href="https://wiki.archlinux.org/index.php/AWStats">these guidelines</a> (example for version 7.8):</p>
@@ -1054,22 +799,14 @@
 </div>
 </div>
 <div class="section" id="geolocation-with-awstats">
-<<<<<<< HEAD
-<h3><a class="toc-backref" href="#id95">Geolocation with Awstats</a></h3>
-=======
 <h3><a class="toc-backref" href="#id91">Geolocation with Awstats</a></h3>
->>>>>>> 99407223
 <p><a class="reference external" href="https://awstats.sourceforge.io/docs/awstats_contrib.html">Multiple plugins</a> exist for that.</p>
 <p><a class="reference external" href="https://github.com/eldy/awstats/issues/86">Apparently</a>, none is able to load the new GeoIP2 format (see also <a class="reference external" href="https://github.com/eldy/awstats/issues/114">this</a>).</p>
 <p>As a consequence: topic dropped for the moment.</p>
 </div>
 </div>
 <div class="section" id="managing-public-key-certificates">
-<<<<<<< HEAD
-<h2><a class="toc-backref" href="#id96">Managing Public-Key Certificates</a></h2>
-=======
 <h2><a class="toc-backref" href="#id92">Managing Public-Key Certificates</a></h2>
->>>>>>> 99407223
 <p>The goal here is to benefit from suitable certificates, notably for https (typically running on TCP port 443, multiplexed thanks to SNI, i.e. <a class="reference external" href="ServerNameIndication">Server Name Indication</a> <a class="footnote-reference" href="#id47" id="id46">[5]</a>), by automatically (and freely) generating, using and renewing them appropriately, for each of the virtual hosts managed by the US-Web server.</p>
 <table class="docutils footnote" frame="void" id="id47" rules="none">
 <colgroup><col class="label" /><col /></colgroup>
@@ -1078,11 +815,7 @@
 </tbody>
 </table>
 <div class="section" id="x-509-certificates">
-<<<<<<< HEAD
-<h3><a class="toc-backref" href="#id97">X.509 Certificates</a></h3>
-=======
 <h3><a class="toc-backref" href="#id93">X.509 Certificates</a></h3>
->>>>>>> 99407223
 <p>The certificates managed here are <a class="reference external" href="https://en.wikipedia.org/wiki/X.509">X.509</a> TLS certificates, which can be seen as standard containers of a public key together with an identity and a hierarchical, potentially trusted <em>Certificate Authority</em> (CA) that signed them <a class="footnote-reference" href="#id49" id="id48">[6]</a>.</p>
 <table class="docutils footnote" frame="void" id="id49" rules="none">
 <colgroup><col class="label" /><col /></colgroup>
@@ -1093,11 +826,7 @@
 <p>Such certificates can be used for any protocol or standard, and <a class="reference external" href="https://en.wikipedia.org/wiki/X.509#Major_protocols_and_standards_using_X.509_certificates">many</a> do so - including of course TLS and, to some extent, SSH. Being necessary to the https scheme, they are used here.</p>
 </div>
 <div class="section" id="let-s-encrypt">
-<<<<<<< HEAD
-<h3><a class="toc-backref" href="#id98">Let's Encrypt</a></h3>
-=======
 <h3><a class="toc-backref" href="#id94">Let's Encrypt</a></h3>
->>>>>>> 99407223
 <p>US-Web relies on <a class="reference external" href="https://letsencrypt.org">Let's Encrypt</a>, a non-profit certificate authority from which one can obtain mono-domain X.509 certificates <a class="footnote-reference" href="#id52" id="id51">[7]</a> for free, valid for 90 days and that can be renewed as long as needed.</p>
 <table class="docutils footnote" frame="void" id="id52" rules="none">
 <colgroup><col class="label" /><col /></colgroup>
@@ -1110,11 +839,7 @@
 <p>Generally this involves for that agent to receive a &quot;random&quot; piece of data from the CA (the nonce), to sign it with said private key, and to make the resulting file available through the webserver at a relevant URL that corresponds to the target virtual host and to a well-known path (ex: <tt class="docutils literal"><span class="pre">http://baz.foobar.org/.well-known/acme-challenge/xxx</span></tt>). Refer to <a class="reference external" href="https://letsencrypt.org/how-it-works/">this page</a> for more information.</p>
 </div>
 <div class="section" id="us-web-mode-of-operation">
-<<<<<<< HEAD
-<h3><a class="toc-backref" href="#id99">US-Web Mode of Operation</a></h3>
-=======
 <h3><a class="toc-backref" href="#id95">US-Web Mode of Operation</a></h3>
->>>>>>> 99407223
 <p>Rather than using a standalone ACME agent such as the standard one, <tt class="docutils literal">certbot</tt>, we prefer driving everything from Erlang, for a better control and periodical renewal (see the scheduler provided by <a class="reference external" href="https://github.com/Olivier-Boudeville/us-common/blob/master/src/class_USScheduler.erl">US-Common</a>).</p>
 <p>Various libraries exist for that in Erlang, the most popular one being probably <a class="reference external" href="https://github.com/gbour/letsencrypt-erlang">letsencrypt-erlang</a>; we <a class="reference external" href="https://github.com/Olivier-Boudeville/letsencrypt-erlang">forked</a> it (and named it LEEC, for <em>Let's Encrypt Erlang with Ceylan</em>, to tell them apart), in order notably to support newer Erlang versions and to allow for <em>concurrent</em> certificate renewals (knowing that one certificate per virtual host will be needed).</p>
 <p>Three <a class="reference external" href="https://github.com/Olivier-Boudeville/letsencrypt-erlang#action-modes">action modes</a> can be considered to interact with the Let's Encrypt infrastructure and to solve its challenges. As the US-Web server is itself a webserver, the <tt class="docutils literal">slave</tt> mode is the most relevant here.</p>
@@ -1122,11 +847,7 @@
 <p>By default, thanks to the US-Web scheduler, certificates (which last for up to 90 days and cannot be renewed before 60 days are elapsed) will be renewed every 75 days, with some random jitter added to avoid synchronising too many certificate requests when having multiple virtual hosts - as they are done concurrently.</p>
 </div>
 <div class="section" id="settings">
-<<<<<<< HEAD
-<h3><a class="toc-backref" href="#id100">Settings</a></h3>
-=======
 <h3><a class="toc-backref" href="#id96">Settings</a></h3>
->>>>>>> 99407223
 <p>Various <a class="reference external" href="https://crypto.stackexchange.com/questions/43697/what-is-the-difference-between-pem-csr-key-and-crt-and-other-such-file-ext">types of files</a> are involved in the process:</p>
 <ul class="simple">
 <li>a <tt class="docutils literal">.key</tt> file contains any type of key, here this is a RSA private key; typically <tt class="docutils literal"><span class="pre">letsencrypt-agent.key-I</span></tt>, where <tt class="docutils literal">I</tt> is an increasing integer, will contain the PEM RSA private key generated by the certificate agent <tt class="docutils literal">I</tt> on behalf of the US-Webserver (so that it can sign the nonces provided by Let's Encrypt, and thus prove that it controls the corresponding key pair); for a <tt class="docutils literal">baz.foobar.org</tt> virtual host, the <tt class="docutils literal">baz.foobar.org.key</tt> file will be generated and used (another PEM RSA private key)</li>
@@ -1145,40 +866,20 @@
 <li>if set to <tt class="docutils literal">use_existing_certificates</tt>, then relevant certificates are supposed to pre-exist, and will be used as are (with no automatic renewal thereof done by US-Web)</li>
 <li>if set to <tt class="docutils literal">renew_certificates</tt>, then relevant certificates will be generated at start-up (none re-used), used since then, and will be automatically renewed whenever appropriate</li>
 </ul>
-<<<<<<< HEAD
-<p>Another setting applies, determined this time by the <tt class="docutils literal">certificate_mode</tt> key, whose associated value (which matters iff <tt class="docutils literal">certificate_support</tt> has been set to <tt class="docutils literal">renew_certificates</tt>) is either <tt class="docutils literal">development</tt> or <tt class="docutils literal">production</tt> (the default). In the former case, the <a class="reference external" href="https://letsencrypt.org/docs/staging-environment/">staging ACME parameters</a> will apply (implying relaxed limits, yet resulting in the obtained certificates to be issued by a fake, test CA), whereas the latter case will imply the use of the <a class="reference external" href="https://letsencrypt.org/docs/rate-limits/">production</a> ones.</p>
 <p>When a proper certificate is available and enabled, the US webserver promotes automatically any HTTP request into a HTTPS one, see the <a class="reference external" href="https://github.com/Olivier-Boudeville/us-web/blob/master/src/us_web_port_forwarder.erl">us_web_port_forwarder</a> module for that (based on relevant routing rules).</p>
 <p>Standard, basic firewall settings are sufficient to enable interactions of US-Web (through LEEC) with Let's Encrypt, as it is the US-Web agent that initiates the TCP connection to Let's Encrypt, which is to check the challenge(s) through regular http accesses done to the webserver expected to be available at the domain of interest.</p>
 <p>The US-Web server must be able to write in the web content tree, precisely to write files in the <tt class="docutils literal"><span class="pre">well-known/acme-challenge/</span></tt> subdirectory of the web root.</p>
 </div>
-<div class="section" id="id54">
-<h3><a class="toc-backref" href="#id101">Troubleshooting</a></h3>
-<p>If trying to connect with the https scheme whereas it has not been enabled, <tt class="docutils literal">wget <span class="pre">https://baz.foobar.org/</span> <span class="pre">-O</span> -</tt> is to report <tt class="docutils literal">Connection refused</tt>.</p>
-</div>
-</div>
-<div class="section" id="planned-enhancements">
-<h2><a class="toc-backref" href="#id102">Planned Enhancements</a></h2>
-=======
-<p>When a proper certificate is available and enabled, the US webserver promotes automatically any HTTP request into a HTTPS one, see the <a class="reference external" href="https://github.com/Olivier-Boudeville/us-web/blob/master/src/us_web_port_forwarder.erl">us_web_port_forwarder</a> module for that (based on relevant routing rules).</p>
-<p>Standard, basic firewall settings are sufficient to enable interactions of US-Web (through LEEC) with Let's Encrypt, as it is the US-Web agent that initiates the TCP connection to Let's Encrypt, which is to check the challenge(s) through regular http accesses done to the webserver expected to be available at the domain of interest.</p>
-<p>The US-Web server must be able to write in the web content tree, precisely to write files in the <tt class="docutils literal"><span class="pre">well-known/acme-challenge/</span></tt> subdirectory of the web root.</p>
-</div>
 </div>
 <div class="section" id="planned-enhancements">
 <h2><a class="toc-backref" href="#id97">Planned Enhancements</a></h2>
->>>>>>> 99407223
 <ul class="simple">
 <li>bullet-proof <strong>https support</strong>: certificate management (based on LetsEncrypt in Erlang, and regularly renewed thanks to our embedded scheduler)</li>
 <li><strong>Nitrogen</strong> and/or <strong>Zotonic</strong> support, in addition to static websites</li>
 </ul>
 </div>
-<<<<<<< HEAD
-<div class="section" id="about-nitrogen-possibly-future-support">
-<h2><a class="toc-backref" href="#id103">About Nitrogen (possibly future) Support</a></h2>
-=======
 <div class="section" id="about-nitrogen-future-support">
 <h2><a class="toc-backref" href="#id98">About Nitrogen (future) Support</a></h2>
->>>>>>> 99407223
 <ul class="simple">
 <li>&quot;<em>It is strongly recommended to catch static files with the static_paths setting. simple_bridge does not serve large static files in an optimal way (it loads the files into memory completely before sending)</em>&quot;</li>
 <li><a class="reference external" href="https://rshestakov.wordpress.com/2013/02/17/how-nitrogen-processes-requests/">How Nitrogen processes requests</a></li>
@@ -1186,17 +887,6 @@
 </ul>
 </div>
 <div class="section" id="support">
-<<<<<<< HEAD
-<h2><a class="toc-backref" href="#id104">Support</a></h2>
-<p>Bugs, questions, remarks, patches, requests for enhancements, etc. are to be reported to the <a class="reference external" href="https://github.com/Olivier-Boudeville/us-web">project interface</a> (typically <a class="reference external" href="https://github.com/Olivier-Boudeville/us-web/issues">issues</a>) or directly at the email address mentioned at the beginning of this document.</p>
-</div>
-<div class="section" id="please-react">
-<h2><a class="toc-backref" href="#id105">Please React!</a></h2>
-<p>If you have information more detailed or more recent than those presented in this document, if you noticed errors, neglects or points insufficiently discussed, drop us a line! (for that, follow the <a class="reference internal" href="#support">Support</a> guidelines).</p>
-</div>
-<div class="section" id="ending-word">
-<h2><a class="toc-backref" href="#id106">Ending Word</a></h2>
-=======
 <h2><a class="toc-backref" href="#id99">Support</a></h2>
 <p>Bugs, questions, remarks, patches, requests for enhancements, etc. are to be reported to the <a class="reference external" href="https://github.com/Olivier-Boudeville/us-web">project interface</a> (typically <a class="reference external" href="https://github.com/Olivier-Boudeville/us-web/issues">issues</a>) or directly at the email address mentioned at the beginning of this document.</p>
 </div>
@@ -1206,7 +896,6 @@
 </div>
 <div class="section" id="ending-word">
 <h2><a class="toc-backref" href="#id101">Ending Word</a></h2>
->>>>>>> 99407223
 <p>Have fun with the Universal Webserver!</p>
 <div class="figure align-center">
 <img alt="Universal Webserver logo" src="us-web-title.png" style="width: 50%;" />
